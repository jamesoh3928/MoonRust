use crate::ast::*;
use crate::interpreter::environment::Env;
use std::fmt;
use std::fmt::{Display, Formatter};
use std::{cell::RefCell, rc::Rc};

pub mod environment;

#[derive(Debug, PartialEq)]
pub enum LuaVal<'a> {
    LuaTable(Table<'a>),
    LuaNil,
    LuaBool(bool),
    LuaNum([u8; 8]), // Represent numerals as an array of 8 bytes
    LuaString(String),
    Function(LuaFunction<'a>),
}

// Lua function captures environment in function call
#[derive(Debug, PartialEq)]
pub struct LuaFunction<'a> {
    par_list: &'a ParList,
    block: &'a Block,
}

// Wrapper around LuaVal to allow multiple owners
#[derive(Debug, PartialEq, Clone)]
pub struct LuaValue<'a>(Rc<LuaVal<'a>>);
impl<'a> LuaValue<'a> {
    pub fn new(val: LuaVal<'a>) -> Self {
        LuaValue(Rc::new(val))
    }

    pub fn clone(&self) -> LuaValue<'a> {
        LuaValue(Rc::clone(&self.0))
    }

    pub fn is_false(&self) -> bool {
        // All values different from nil and false test true
        match &*self.0 {
            LuaVal::LuaNil => true,
            LuaVal::LuaBool(false) => true,
            _ => false,
        }
    }

    pub fn is_true(&self) -> bool {
        !self.is_false()
    }
}

// TODO: Or use hashmap representation?
#[derive(Debug, PartialEq)]
pub struct Table<'a>(RefCell<Vec<(LuaValue<'a>, LuaValue<'a>)>>);

impl AST {
    pub fn exec<'a, 'b>(&'a self, env: &'b mut Env<'a>) -> Result<(), ASTExecError> {
        self.0.exec(env)?;
        Ok(())
    }
}

impl Block {
    fn exec<'a, 'b>(
        &'a self,
        env: &'b mut Env<'a>,
    ) -> Result<Option<Vec<LuaValue<'a>>>, ASTExecError> {
        let return_vals = self.exec_without_pop(env)?;
        // Remove environment when exiting a scope
        env.pop_local_env();

        Ok(return_vals)
    }

    fn exec_without_pop<'a, 'b>(
        &'a self,
        env: &'b mut Env<'a>,
    ) -> Result<Option<Vec<LuaValue<'a>>>, ASTExecError> {
        // Extend environment when entering a new scope
        env.extend_local_env();

        // Execute each statement
        for statement in &self.statements {
            let return_vals = statement.exec(env)?;
            if return_vals.is_none() {
                // Break statement
                return Ok(None);
            }
        }

        // Optional return statement
        let explist = match &self.return_stat {
            Some(explist) => explist,
            // Returning empty vector means there was no return statement
            None => return Ok(Some(vec![])),
        };

        let mut return_vals = vec![LuaValue::new(LuaVal::LuaNil); explist.len()];
        let mut i = 0;
        for exp in explist.iter() {
            return_vals[i] = exp.eval(env).unwrap();
            i += 1;
        }

        Ok(Some(return_vals))
    }
}

impl Statement {
    fn exec<'a, 'b>(&'a self, env: &'b mut Env<'a>) -> Result<Option<Vec<LuaValue>>, ASTExecError> {
        match self {
            Statement::Semicolon => {
                // Do nothing
            }
<<<<<<< HEAD
            Statement::Assignment((varlist, explist, is_local)) => {
                todo!("utilize is_local");
=======
            Statement::Assignment((varlist, explist)) => {
                // TODO: add local assignments as well
>>>>>>> 545fb3c0
                // If there are more values than needed, the excess values are thrown away.
                let mut results = Vec::with_capacity(varlist.len());
                for i in 0..varlist.len() {
                    let var = &varlist[i];
                    // If there are fewer values than needed, the list is extended with nil's
                    let val = if i < explist.len() {
                        explist[i].eval(env).unwrap()
                    } else {
                        LuaValue::new(LuaVal::LuaNil)
                    };

                    match var {
                        Var::NameVar(name) => {
                            results.push((name, val));
                        }
                        // TODO: assignments for tables
                        Var::BracketVar((name, exp)) => {
                            unimplemented!()
                        }
                        Var::DotVar((name, field)) => {
                            unimplemented!()
                        }
                    }
                }

                // Insert into the environment
                for (name, val) in results {
                    env.insert_global(name.clone(), val);
                }
            }
            Statement::FunctionCall(funcall) => {
                // Returned values are thrown away for statement function call
                funcall.exec(env)?;
            }
            Statement::Break => {
                // Terminates the execution of a while, repeat, or for loop
                return Ok(None);
            }
            Statement::DoBlock(block) => {
                // TODO: add test for this
                match block.exec(env) {
                    Ok(val) => match val {
                        Some(val) => {
                            return Ok(Some(val));
                        }
                        None => {
                            panic!("Break statement can only be used inside a while, repeat, or for loop");
                        }
                    },
                    Err(err) => {
                        return Err(err);
                    }
                }
            }
            Statement::While((exp, block)) => {
                // Execute block until exp returns false
                // Local variables are lost in each iteration
                // TODO: handle break statement
                while exp.eval(env)?.is_true() {
                    let return_vals = block.exec(env)?;
                    match return_vals {
                        Some(return_vals) => {
                            if !return_vals.is_empty() {
                                return Ok(Some(return_vals));
                            }
                        }
                        None => {
                            // Break statement (exiting loop now so return empty vector)
                            return Ok(Some(vec![]));
                        }
                    }
                }
            }
            Statement::Repeat((block, exp)) => {
                // condition can refer to local variables declared inside the loop block
                loop {
                    let return_vals = block.exec_without_pop(env)?;
                    match return_vals {
                        Some(return_vals) => {
                            if !return_vals.is_empty() {
                                return Ok(Some(return_vals));
                            }
                        }
                        None => {
                            // Break statement (exiting loop now so return empty vector)
                            return Ok(Some(vec![]));
                        }
                    }
                    if exp.eval(env)?.is_true() {
                        break;
                    }
                    // Pop local environment before next iteration
                    env.pop_local_env();
                }
            }
            Statement::If((exp, block, elseifs, elseblock)) => {
                let condition = exp.eval(env)?;
                if condition.is_true() {
                    block.exec(env)?;
                } else {
                    // Do elseifs
                    for (exp, block) in elseifs {
                        let condition = exp.eval(env)?;
                        if condition.is_true() {
                            block.exec(env)?;
                            return Ok(Some(vec![]));
                        }
                    }
                    if let Some(elseblock) = elseblock {
                        elseblock.exec(env)?;
                    }
                }
            }
            Statement::ForNum((name, exp1, exp2, exp3, block)) => {
                unimplemented!()
            }
            Statement::ForGeneric((names, explist, block)) => {
                unimplemented!()
            }
            Statement::FunctionDecl((name, parlist, block)) => {
                unimplemented!()
            }
            Statement::LocalFuncDecl((name, parlist, block)) => {
                unimplemented!()
            }
        };

        Ok(Some(vec![]))
    }
}

impl Expression {
    fn eval<'a, 'b>(&'a self, env: &'b mut Env<'a>) -> Result<LuaValue<'a>, ASTExecError> {
        let val = match self {
            Expression::Nil => LuaValue::new(LuaVal::LuaNil),
            Expression::False => LuaValue::new(LuaVal::LuaBool(false)),
            Expression::True => LuaValue::new(LuaVal::LuaBool(true)),
            Expression::Numeral(n) => match n {
                Numeral::Integer(i) => LuaValue::new(LuaVal::LuaNum(i.to_be_bytes())),
                Numeral::Float(f) => LuaValue::new(LuaVal::LuaNum(f.to_be_bytes())),
            },
            Expression::LiteralString(s) => LuaValue::new(LuaVal::LuaString(s.clone())),
            // TODO: DotDotDot? maybe skip it for now
            Expression::DotDotDot => unimplemented!(),
            Expression::FunctionDef((par_list, block)) => {
                LuaValue::new(LuaVal::Function(LuaFunction { par_list, block }))
            }
            Expression::PrefixExp(prefixexp) => prefixexp.eval(env)?,
            Expression::TableConstructor(fields) => unimplemented!(),
            Expression::BinaryOp((left, op, right)) => {
                unimplemented!()
            }
            Expression::UnaryOp((op, exp)) => unimplemented!(),
        };
        Ok(val)
    }
}

impl PrefixExp {
    fn eval<'a, 'b>(&'a self, env: &'b mut Env<'a>) -> Result<LuaValue<'a>, ASTExecError> {
        match self {
            PrefixExp::Var(var) => {
                match var {
                    Var::NameVar(name) => match env.get(&name) {
                        Some(val) => Ok(val.clone()),
                        None => {
                            return Err(ASTExecError(format!(
                                "Variable {} is not defined in current scope",
                                name
                            )))
                        }
                    },
                    Var::BracketVar((name, exp)) => {
                        // TODO: implement after table
                        unimplemented!()
                    }
                    Var::DotVar((name, field)) => {
                        // TODO: implement after table
                        unimplemented!()
                    }
                }
            }
            PrefixExp::FunctionCall(funcall) => {
                // Call function and check if there is return value
                let return_vals = funcall.exec(env)?;
                if return_vals.len() != 1 {
                    // TODO: double check how to deal when return value is not just 1
                    return Err(ASTExecError(format!(
                        "Function call did not return a value."
                    )));
                } else {
                    Ok(return_vals[0].clone())
                }
            }
            PrefixExp::Exp(exp) => Ok(exp.eval(env)?),
        }
    }
}

impl FunctionCall {
    fn exec<'a, 'b>(&'a self, env: &'b mut Env<'a>) -> Result<Vec<LuaValue<'a>>, ASTExecError> {
        match self {
            FunctionCall::Standard((func, args)) => {
                let func = (*func).eval(env)?;
                let rc = func.0;
                match rc.as_ref() {
                    LuaVal::Function(LuaFunction { par_list, block }) => {
                        // Evaluate arguments first
                        let args = match args {
                            Args::ExpList(exps_list) => {
                                let mut args = Vec::with_capacity(exps_list.len());
                                for exp in exps_list.iter() {
                                    args.push(exp.eval(env)?);
                                }
                                args
                            }
                            Args::TableConstructor(table) => {
                                // TODO: implement after table (single argument of table)
                                unimplemented!()
                            }
                            Args::LiteralString(s) => {
                                vec![LuaValue::new(LuaVal::LuaString(s.clone()))]
                            }
                        };

                        // Extend environment with function arguments
                        env.extend_local_env();
                        let par_length = par_list.0.len();
                        let arg_length = args.len();
                        for i in 0..par_length {
                            // Arguments are locally scoped
                            if i >= arg_length {
<<<<<<< HEAD
                                env.insert(par_list.0[i].clone(), LuaValue::new(LuaVal::LuaNil));
=======
                                env.insert_local(
                                    par_list.0[i].clone(),
                                    LuaValue::new(LuaVal::LuaNil),
                                );
>>>>>>> 545fb3c0
                            } else {
                                env.insert_local(par_list.0[i].clone(), args[i].clone());
                            }
                        }

                        let result = block.exec(env)?;

                        // Remove arguments from the environment
                        env.pop_local_env();
                        match result {
                            Some(vals) => Ok(vals),
                            None => panic!(
                                "Break statement can be only used in while, repeat, or for loop"
                            ),
                        }
                    }
                    _ => {
                        return Err(ASTExecError(format!(
                            "Cannot call non-function value with arguments."
                        )))
                    }
                }
            }
            FunctionCall::Method((object, method_name, args)) => {
                // TODO: understand object in Lua?
                unimplemented!()
            }
        }
    }
}

#[derive(Debug, PartialEq)]
pub struct ASTExecError(String);
impl Display for ASTExecError {
    fn fmt(&self, f: &mut Formatter) -> fmt::Result {
        self.0.fmt(f)
    }
}

#[cfg(test)]
mod tests {
    use super::*;

    // Helper functions
    fn var_exp(name: &str) -> Expression {
        Expression::PrefixExp(Box::new(PrefixExp::Var(Var::NameVar(name.to_string()))))
    }
    fn lua_integer<'a>(n: i64) -> LuaValue<'a> {
        LuaValue::new(LuaVal::LuaNum(n.to_be_bytes()))
    }
    fn lua_float<'a>(n: f64) -> LuaValue<'a> {
        LuaValue::new(LuaVal::LuaNum(n.to_be_bytes()))
    }
    fn lua_nil<'a>() -> LuaValue<'a> {
        LuaValue::new(LuaVal::LuaNil)
    }
    fn lua_false<'a>() -> LuaValue<'a> {
        LuaValue::new(LuaVal::LuaBool(false))
    }
    fn lua_true<'a>() -> LuaValue<'a> {
        LuaValue::new(LuaVal::LuaBool(true))
    }
    fn lua_string<'a>(s: &str) -> LuaValue<'a> {
        LuaValue::new(LuaVal::LuaString(s.to_string()))
    }
    fn lua_function<'a>(par_list: &'a ParList, block: &'a Block) -> LuaValue<'a> {
        LuaValue::new(LuaVal::Function(LuaFunction { par_list, block }))
    }

    // TODO split into multiple tests
    #[test]
    fn test_eval_exp_nil() {
        let mut env = Env::new();

        // Nil
        let exp_nil = Expression::Nil;
        assert_eq!(exp_nil.eval(&mut env), Ok(lua_nil()));
    }

    #[test]
    fn test_eval_exp_bool() {
        let mut env = Env::new();

        // Boolean
        let exp_false = Expression::False;
        let exp_true = Expression::True;
        assert_eq!(exp_false.eval(&mut env), Ok(lua_false()));
        assert_eq!(exp_true.eval(&mut env), Ok(lua_true()));
    }

    #[test]
    fn test_eval_exp_int() {
        let mut env = Env::new();

        // Integer
        let num: i64 = 10;
        let exp_int = Expression::Numeral(Numeral::Integer(num));
        assert_eq!(exp_int.eval(&mut env), Ok(lua_integer(num)));
    }

    #[test]
    fn test_eval_exp_float() {
        let mut env = Env::new();

        // Float
        let num: f64 = 10.04;
        let exp_float = Expression::Numeral(Numeral::Float(num));
        assert_eq!(exp_float.eval(&mut env), Ok(lua_float(num)));
    }

    #[test]
    fn test_eval_exp_str() {
        let mut env = Env::new();

        // String
        let exp_str = Expression::LiteralString("Hello World!".to_string());
        assert_eq!(exp_str.eval(&mut env), Ok(lua_string("Hello World!")));
    }

    #[test]
    fn test_eval_exp_func_def() {
        // Test Expression eval method
        let mut env = Env::new();

        // Function definition
        let par_list = ParList(vec![String::from("test")], false);
        let block = Block {
            statements: vec![],
            return_stat: None,
        };
        let exp_func_def = Expression::FunctionDef((par_list.clone(), block.clone()));
        assert_eq!(
            exp_func_def.eval(&mut env),
            Ok(LuaValue::new(LuaVal::Function(LuaFunction {
                par_list: &par_list,
                block: &block
            })))
        );
    }

    #[test]
    fn test_eval_exp_func_call() {
        // TODO: update test to actually execute some statements
        let mut env = Env::new();

        // Set statements
        let varlist = vec![Var::NameVar("a".to_string()), Var::NameVar("b".to_string())];
        let explist = vec![
            Expression::Numeral(Numeral::Integer(30)),
            Expression::Numeral(Numeral::Integer(20)),
        ];
<<<<<<< HEAD
        let stat = Statement::Assignment((varlist, explist, todo!("is local or global?")));
        let return_stat = Some(vec![Expression::PrefixExp(Box::new(PrefixExp::Var(
            Var::NameVar("test".to_string()),
        )))]);
=======
        let stat = Statement::Assignment((varlist, explist));
        let return_stat = Some(vec![var_exp("test")]);
>>>>>>> 545fb3c0

        let par_list = ParList(vec![String::from("test")], false);
        let block = Block {
            statements: vec![stat],
            return_stat: return_stat,
        };

<<<<<<< HEAD
        env.insert(
            String::from("f"),
            LuaValue::new(LuaVal::Function(LuaFunction {
                par_list: &par_list,
                block: &block,
            })),
        );
        let func_prefix = PrefixExp::Var(Var::NameVar("f".to_string()));
=======
        env.insert_global(String::from("f"), lua_function(&par_list, &block));
>>>>>>> 545fb3c0
        let args = Args::ExpList(vec![Expression::Numeral(Numeral::Integer(100))]);
        let func_call = FunctionCall::Standard((
            Box::new(PrefixExp::Var(Var::NameVar("f".to_string()))),
            args,
        ));
        let exp = PrefixExp::FunctionCall(func_call);

<<<<<<< HEAD
        assert_eq!(
            exp.eval(&mut env),
            Ok(LuaValue::new(LuaVal::LuaNum(hundered.to_be_bytes())))
=======
        // f(100) executes a = 30, b = 20, return test
        assert_eq!(
            exp.eval(&mut env),
            Ok(lua_integer(100))
>>>>>>> 545fb3c0
        );
    }

    #[test]
    fn test_exec_stat_assign() {
        // Test Statement exec method
        let mut env = Env::new();

        // Assignment
        let a: i64 = 10;
        let b: i64 = 20;
        let varlist = vec![
            Var::NameVar("a".to_string()),
            Var::NameVar("b".to_string()),
            Var::NameVar("a".to_string()),
        ];
        let explist = vec![
            Expression::Numeral(Numeral::Integer(30)),
            Expression::Numeral(Numeral::Integer(20)),
            Expression::Numeral(Numeral::Integer(10)),
        ];
<<<<<<< HEAD
        let stat = Statement::Assignment((varlist, explist, todo!("is local or global?")));
        assert_eq!(stat.exec(&mut env), Ok(()));
=======
        let stat = Statement::Assignment((varlist, explist));
        assert_eq!(stat.exec(&mut env), Ok(Some(vec![])));
>>>>>>> 545fb3c0
        assert_eq!(*env.get("a").unwrap().0, LuaVal::LuaNum(a.to_be_bytes()));
        assert_eq!(*env.get("b").unwrap().0, LuaVal::LuaNum(b.to_be_bytes()));

        // varlist.len > explist.len
        let a: i64 = 30;
        let b: i64 = 20;
        let varlist = vec![
            Var::NameVar("a".to_string()),
            Var::NameVar("b".to_string()),
            Var::NameVar("c".to_string()),
        ];
        let explist = vec![
            Expression::Numeral(Numeral::Integer(30)),
            Expression::Numeral(Numeral::Integer(20)),
        ];
<<<<<<< HEAD
        let stat = Statement::Assignment((varlist, explist, todo!("is local or global?")));
        assert_eq!(stat.exec(&mut env), Ok(()));
=======
        let stat = Statement::Assignment((varlist, explist));
        assert_eq!(stat.exec(&mut env), Ok(Some(vec![])));
>>>>>>> 545fb3c0
        assert_eq!(*env.get("a").unwrap().0, LuaVal::LuaNum(a.to_be_bytes()));
        assert_eq!(*env.get("b").unwrap().0, LuaVal::LuaNum(b.to_be_bytes()));
        assert_eq!(*env.get("c").unwrap().0, LuaVal::LuaNil);

        // varlist.len < explist.len
        let a: i64 = 30;
        let b: i64 = 20;
        let varlist = vec![Var::NameVar("a".to_string()), Var::NameVar("b".to_string())];
        let explist = vec![
            Expression::Numeral(Numeral::Integer(30)),
            Expression::Numeral(Numeral::Integer(20)),
            Expression::Numeral(Numeral::Integer(10)),
        ];
<<<<<<< HEAD
        let stat = Statement::Assignment((varlist, explist, todo!("is local or global?")));
        assert_eq!(stat.exec(&mut env), Ok(()));
        assert_eq!(*env.get("a").unwrap().0, LuaVal::LuaNum(a.to_be_bytes()));
        assert_eq!(*env.get("b").unwrap().0, LuaVal::LuaNum(b.to_be_bytes()));
    }
=======
        let stat = Statement::Assignment((varlist, explist));
        assert_eq!(stat.exec(&mut env), Ok(Some(vec![])));
        assert_eq!(*env.get("a").unwrap().0, LuaVal::LuaNum(a.to_be_bytes()));
        assert_eq!(*env.get("b").unwrap().0, LuaVal::LuaNum(b.to_be_bytes()));
    }

    #[test]
    fn test_exec_stat_local_assign() {
        // TODO: local assignment
    }

    #[test]
    fn test_exec_stat_func_call() {
        let mut env = Env::new();
        let a: i64 = 10;
        env.insert_global(
            "a".to_string(),
            lua_integer(a),
        );

        // Simple function with side effect (a = 10.04)
        let varlist = vec![Var::NameVar("a".to_string())];
        let num: f64 = 10.04;
        let exp_float = Expression::Numeral(Numeral::Float(num));
        let explist = vec![exp_float];
        let stat = Statement::Assignment((varlist, explist));
        let return_stat = None;
        let block = Block {
            statements: vec![stat],
            return_stat: return_stat,
        };
        let par_list = ParList(vec![], false);
        env.insert_global(
            "f".to_string(),
            lua_function(&par_list, &block),
        );
        // Function call statement
        let func_prefix = PrefixExp::Var(Var::NameVar("f".to_string()));
        let args = Args::ExpList(vec![]);
        let func_call = FunctionCall::Standard((Box::new(func_prefix), args));
        let func_call_stat = Statement::FunctionCall(func_call);

        assert_eq!(func_call_stat.exec(&mut env), Ok(Some(vec![])));
        assert_eq!(
            env.get("a"),
            Some(&lua_float(num))
        );
    }

    #[test]
    fn test_exec_stat_if() {
        let mut env = Env::new();
        let condition = Expression::Numeral(Numeral::Integer(0));
        let block = Block {
            statements: vec![Statement::Assignment((
                vec![Var::NameVar("a".to_string())],
                vec![Expression::Numeral(Numeral::Integer(10))],
            ))],
            return_stat: None,
        };
        let if_stat = Statement::If((condition, block, vec![], None));
        assert_eq!(if_stat.exec(&mut env), Ok(Some(vec![])));
        assert_eq!(
            env.get("a"),
            Some(&lua_integer(10))
        );
    }

    #[test]
    fn test_exec_stat_else() {
        let mut env = Env::new();
        let condition = Expression::False;
        let block = Block {
            statements: vec![Statement::Assignment((
                vec![Var::NameVar("a".to_string())],
                vec![Expression::Numeral(Numeral::Integer(10))],
            ))],
            return_stat: None,
        };
        let else_block = Block {
            statements: vec![Statement::Assignment((
                vec![Var::NameVar("a".to_string())],
                vec![Expression::Numeral(Numeral::Integer(20))],
            ))],
            return_stat: None,
        };
        let if_stat = Statement::If((condition, block, vec![], Some(else_block)));
        assert_eq!(if_stat.exec(&mut env), Ok(Some(vec![])));
        assert_eq!(
            env.get("a"),
            Some(&lua_integer(20))
        );
    }

    #[test]
    fn test_exec_stat_elseif() {
        let mut env = Env::new();
        let condition = Expression::False;
        let block = Block {
            statements: vec![Statement::Assignment((
                vec![Var::NameVar("a".to_string())],
                vec![Expression::Numeral(Numeral::Integer(10))],
            ))],
            return_stat: None,
        };
        let else_ifs = vec![(
            Expression::True,
            Block {
                statements: vec![Statement::Assignment((
                    vec![Var::NameVar("a".to_string())],
                    vec![Expression::Numeral(Numeral::Integer(20))],
                ))],
                return_stat: None,
            },
        )];
        let else_block = Block {
            statements: vec![Statement::Assignment((
                vec![Var::NameVar("a".to_string())],
                vec![Expression::Numeral(Numeral::Integer(30))],
            ))],
            return_stat: None,
        };
        let if_stat = Statement::If((condition, block, else_ifs, Some(else_block)));
        assert_eq!(if_stat.exec(&mut env), Ok(Some(vec![])));
        assert_eq!(
            env.get("a"),
            Some(&lua_integer(20))
        );
    }

    #[test]
    fn test_exec_stat_doblock() {
        let mut env = Env::new();
        let block = Block {
            statements: vec![Statement::Assignment((
                vec![Var::NameVar("a".to_string())],
                vec![Expression::Numeral(Numeral::Integer(10))],
            ))],
            return_stat: Some(vec![Expression::PrefixExp(Box::new(PrefixExp::Var(
                Var::NameVar("a".to_string()),
            )))]),
        };
        let do_block = Statement::DoBlock(block);
        assert_eq!(
            do_block.exec(&mut env),
            Ok(Some(vec![LuaValue::new(LuaVal::LuaNum(
                10i64.to_be_bytes()
            ))]))
        );
        assert_eq!(
            env.get("a"),
            Some(&lua_integer(10))
        );
    }

    #[test]
    fn test_exec_stat_while_break() {
        let mut env = Env::new();
        let condition = Expression::True;
        let block = Block {
            statements: vec![
                Statement::Assignment((
                    vec![Var::NameVar("a".to_string())],
                    vec![Expression::Numeral(Numeral::Integer(10))],
                )),
                Statement::Break,
            ],
            return_stat: None,
        };
        let while_stat = Statement::While((condition, block));
        assert_eq!(while_stat.exec(&mut env), Ok(Some(vec![])));
        assert_eq!(
            env.get("a"),
            Some(&lua_integer(10))
        );
    }

    #[test]
    fn test_exec_stat_while_return() {
        let mut env = Env::new();
        let condition = Expression::True;
        let block = Block {
            statements: vec![Statement::Assignment((
                vec![Var::NameVar("a".to_string())],
                vec![Expression::Numeral(Numeral::Integer(10))],
            ))],
            return_stat: Some(vec![var_exp("a")]),
        };
        let while_stat = Statement::While((condition, block));
        assert_eq!(while_stat.exec(&mut env), Ok(Some(vec![lua_integer(10)])));
        assert_eq!(env.get("a"), Some(&lua_integer(10)));
    }

    #[test]
    fn test_exec_stat_while() {
        // TODO: increment few times when binary expression is implemented
        // let mut env = Env::new();
        // let condition = Expression::False;
        // let block = Block {
        //     statements: vec![Statement::Assignment((
        //         vec![Var::NameVar("a".to_string())],
        //         vec![Expression::Numeral(Numeral::Integer(10))],
        //     ))],
        //     return_stat: None,
        // };
    }
>>>>>>> 545fb3c0
}<|MERGE_RESOLUTION|>--- conflicted
+++ resolved
@@ -112,13 +112,8 @@
             Statement::Semicolon => {
                 // Do nothing
             }
-<<<<<<< HEAD
             Statement::Assignment((varlist, explist, is_local)) => {
                 todo!("utilize is_local");
-=======
-            Statement::Assignment((varlist, explist)) => {
-                // TODO: add local assignments as well
->>>>>>> 545fb3c0
                 // If there are more values than needed, the excess values are thrown away.
                 let mut results = Vec::with_capacity(varlist.len());
                 for i in 0..varlist.len() {
@@ -351,14 +346,10 @@
                         for i in 0..par_length {
                             // Arguments are locally scoped
                             if i >= arg_length {
-<<<<<<< HEAD
-                                env.insert(par_list.0[i].clone(), LuaValue::new(LuaVal::LuaNil));
-=======
                                 env.insert_local(
                                     par_list.0[i].clone(),
                                     LuaValue::new(LuaVal::LuaNil),
                                 );
->>>>>>> 545fb3c0
                             } else {
                                 env.insert_local(par_list.0[i].clone(), args[i].clone());
                             }
@@ -489,7 +480,7 @@
             statements: vec![],
             return_stat: None,
         };
-        let exp_func_def = Expression::FunctionDef((par_list.clone(), block.clone()));
+        let exp_func_def = Expression::FunctionDef((par_list.clone(), todo!("block.clone()"))); // TODO: Block doesn't implement clone
         assert_eq!(
             exp_func_def.eval(&mut env),
             Ok(LuaValue::new(LuaVal::Function(LuaFunction {
@@ -510,15 +501,8 @@
             Expression::Numeral(Numeral::Integer(30)),
             Expression::Numeral(Numeral::Integer(20)),
         ];
-<<<<<<< HEAD
         let stat = Statement::Assignment((varlist, explist, todo!("is local or global?")));
-        let return_stat = Some(vec![Expression::PrefixExp(Box::new(PrefixExp::Var(
-            Var::NameVar("test".to_string()),
-        )))]);
-=======
-        let stat = Statement::Assignment((varlist, explist));
         let return_stat = Some(vec![var_exp("test")]);
->>>>>>> 545fb3c0
 
         let par_list = ParList(vec![String::from("test")], false);
         let block = Block {
@@ -526,18 +510,7 @@
             return_stat: return_stat,
         };
 
-<<<<<<< HEAD
-        env.insert(
-            String::from("f"),
-            LuaValue::new(LuaVal::Function(LuaFunction {
-                par_list: &par_list,
-                block: &block,
-            })),
-        );
-        let func_prefix = PrefixExp::Var(Var::NameVar("f".to_string()));
-=======
         env.insert_global(String::from("f"), lua_function(&par_list, &block));
->>>>>>> 545fb3c0
         let args = Args::ExpList(vec![Expression::Numeral(Numeral::Integer(100))]);
         let func_call = FunctionCall::Standard((
             Box::new(PrefixExp::Var(Var::NameVar("f".to_string()))),
@@ -545,17 +518,8 @@
         ));
         let exp = PrefixExp::FunctionCall(func_call);
 
-<<<<<<< HEAD
-        assert_eq!(
-            exp.eval(&mut env),
-            Ok(LuaValue::new(LuaVal::LuaNum(hundered.to_be_bytes())))
-=======
         // f(100) executes a = 30, b = 20, return test
-        assert_eq!(
-            exp.eval(&mut env),
-            Ok(lua_integer(100))
->>>>>>> 545fb3c0
-        );
+        assert_eq!(exp.eval(&mut env), Ok(lua_integer(100)));
     }
 
     #[test]
@@ -576,13 +540,8 @@
             Expression::Numeral(Numeral::Integer(20)),
             Expression::Numeral(Numeral::Integer(10)),
         ];
-<<<<<<< HEAD
         let stat = Statement::Assignment((varlist, explist, todo!("is local or global?")));
-        assert_eq!(stat.exec(&mut env), Ok(()));
-=======
-        let stat = Statement::Assignment((varlist, explist));
         assert_eq!(stat.exec(&mut env), Ok(Some(vec![])));
->>>>>>> 545fb3c0
         assert_eq!(*env.get("a").unwrap().0, LuaVal::LuaNum(a.to_be_bytes()));
         assert_eq!(*env.get("b").unwrap().0, LuaVal::LuaNum(b.to_be_bytes()));
 
@@ -598,13 +557,8 @@
             Expression::Numeral(Numeral::Integer(30)),
             Expression::Numeral(Numeral::Integer(20)),
         ];
-<<<<<<< HEAD
         let stat = Statement::Assignment((varlist, explist, todo!("is local or global?")));
-        assert_eq!(stat.exec(&mut env), Ok(()));
-=======
-        let stat = Statement::Assignment((varlist, explist));
         assert_eq!(stat.exec(&mut env), Ok(Some(vec![])));
->>>>>>> 545fb3c0
         assert_eq!(*env.get("a").unwrap().0, LuaVal::LuaNum(a.to_be_bytes()));
         assert_eq!(*env.get("b").unwrap().0, LuaVal::LuaNum(b.to_be_bytes()));
         assert_eq!(*env.get("c").unwrap().0, LuaVal::LuaNil);
@@ -618,14 +572,7 @@
             Expression::Numeral(Numeral::Integer(20)),
             Expression::Numeral(Numeral::Integer(10)),
         ];
-<<<<<<< HEAD
         let stat = Statement::Assignment((varlist, explist, todo!("is local or global?")));
-        assert_eq!(stat.exec(&mut env), Ok(()));
-        assert_eq!(*env.get("a").unwrap().0, LuaVal::LuaNum(a.to_be_bytes()));
-        assert_eq!(*env.get("b").unwrap().0, LuaVal::LuaNum(b.to_be_bytes()));
-    }
-=======
-        let stat = Statement::Assignment((varlist, explist));
         assert_eq!(stat.exec(&mut env), Ok(Some(vec![])));
         assert_eq!(*env.get("a").unwrap().0, LuaVal::LuaNum(a.to_be_bytes()));
         assert_eq!(*env.get("b").unwrap().0, LuaVal::LuaNum(b.to_be_bytes()));
@@ -640,27 +587,21 @@
     fn test_exec_stat_func_call() {
         let mut env = Env::new();
         let a: i64 = 10;
-        env.insert_global(
-            "a".to_string(),
-            lua_integer(a),
-        );
+        env.insert_global("a".to_string(), lua_integer(a));
 
         // Simple function with side effect (a = 10.04)
         let varlist = vec![Var::NameVar("a".to_string())];
         let num: f64 = 10.04;
         let exp_float = Expression::Numeral(Numeral::Float(num));
         let explist = vec![exp_float];
-        let stat = Statement::Assignment((varlist, explist));
+        let stat = Statement::Assignment((varlist, explist, todo!("is local or global?")));
         let return_stat = None;
         let block = Block {
             statements: vec![stat],
             return_stat: return_stat,
         };
         let par_list = ParList(vec![], false);
-        env.insert_global(
-            "f".to_string(),
-            lua_function(&par_list, &block),
-        );
+        env.insert_global("f".to_string(), lua_function(&par_list, &block));
         // Function call statement
         let func_prefix = PrefixExp::Var(Var::NameVar("f".to_string()));
         let args = Args::ExpList(vec![]);
@@ -668,10 +609,7 @@
         let func_call_stat = Statement::FunctionCall(func_call);
 
         assert_eq!(func_call_stat.exec(&mut env), Ok(Some(vec![])));
-        assert_eq!(
-            env.get("a"),
-            Some(&lua_float(num))
-        );
+        assert_eq!(env.get("a"), Some(&lua_float(num)));
     }
 
     #[test]
@@ -682,15 +620,13 @@
             statements: vec![Statement::Assignment((
                 vec![Var::NameVar("a".to_string())],
                 vec![Expression::Numeral(Numeral::Integer(10))],
+                todo!("is local or global?"),
             ))],
             return_stat: None,
         };
         let if_stat = Statement::If((condition, block, vec![], None));
         assert_eq!(if_stat.exec(&mut env), Ok(Some(vec![])));
-        assert_eq!(
-            env.get("a"),
-            Some(&lua_integer(10))
-        );
+        assert_eq!(env.get("a"), Some(&lua_integer(10)));
     }
 
     #[test]
@@ -701,6 +637,7 @@
             statements: vec![Statement::Assignment((
                 vec![Var::NameVar("a".to_string())],
                 vec![Expression::Numeral(Numeral::Integer(10))],
+                todo!("is local or global?"),
             ))],
             return_stat: None,
         };
@@ -708,15 +645,13 @@
             statements: vec![Statement::Assignment((
                 vec![Var::NameVar("a".to_string())],
                 vec![Expression::Numeral(Numeral::Integer(20))],
+                todo!("is local or global?"),
             ))],
             return_stat: None,
         };
         let if_stat = Statement::If((condition, block, vec![], Some(else_block)));
         assert_eq!(if_stat.exec(&mut env), Ok(Some(vec![])));
-        assert_eq!(
-            env.get("a"),
-            Some(&lua_integer(20))
-        );
+        assert_eq!(env.get("a"), Some(&lua_integer(20)));
     }
 
     #[test]
@@ -727,6 +662,7 @@
             statements: vec![Statement::Assignment((
                 vec![Var::NameVar("a".to_string())],
                 vec![Expression::Numeral(Numeral::Integer(10))],
+                todo!("is local or global?"),
             ))],
             return_stat: None,
         };
@@ -736,6 +672,7 @@
                 statements: vec![Statement::Assignment((
                     vec![Var::NameVar("a".to_string())],
                     vec![Expression::Numeral(Numeral::Integer(20))],
+                    todo!("is local or global?"),
                 ))],
                 return_stat: None,
             },
@@ -744,15 +681,13 @@
             statements: vec![Statement::Assignment((
                 vec![Var::NameVar("a".to_string())],
                 vec![Expression::Numeral(Numeral::Integer(30))],
+                todo!("is local or global?"),
             ))],
             return_stat: None,
         };
         let if_stat = Statement::If((condition, block, else_ifs, Some(else_block)));
         assert_eq!(if_stat.exec(&mut env), Ok(Some(vec![])));
-        assert_eq!(
-            env.get("a"),
-            Some(&lua_integer(20))
-        );
+        assert_eq!(env.get("a"), Some(&lua_integer(20)));
     }
 
     #[test]
@@ -762,6 +697,7 @@
             statements: vec![Statement::Assignment((
                 vec![Var::NameVar("a".to_string())],
                 vec![Expression::Numeral(Numeral::Integer(10))],
+                todo!("is local or global?"),
             ))],
             return_stat: Some(vec![Expression::PrefixExp(Box::new(PrefixExp::Var(
                 Var::NameVar("a".to_string()),
@@ -774,10 +710,7 @@
                 10i64.to_be_bytes()
             ))]))
         );
-        assert_eq!(
-            env.get("a"),
-            Some(&lua_integer(10))
-        );
+        assert_eq!(env.get("a"), Some(&lua_integer(10)));
     }
 
     #[test]
@@ -789,6 +722,7 @@
                 Statement::Assignment((
                     vec![Var::NameVar("a".to_string())],
                     vec![Expression::Numeral(Numeral::Integer(10))],
+                    todo!("is local or global?"),
                 )),
                 Statement::Break,
             ],
@@ -796,10 +730,7 @@
         };
         let while_stat = Statement::While((condition, block));
         assert_eq!(while_stat.exec(&mut env), Ok(Some(vec![])));
-        assert_eq!(
-            env.get("a"),
-            Some(&lua_integer(10))
-        );
+        assert_eq!(env.get("a"), Some(&lua_integer(10)));
     }
 
     #[test]
@@ -810,6 +741,7 @@
             statements: vec![Statement::Assignment((
                 vec![Var::NameVar("a".to_string())],
                 vec![Expression::Numeral(Numeral::Integer(10))],
+                todo!("is local or global?"),
             ))],
             return_stat: Some(vec![var_exp("a")]),
         };
@@ -831,5 +763,4 @@
         //     return_stat: None,
         // };
     }
->>>>>>> 545fb3c0
 }