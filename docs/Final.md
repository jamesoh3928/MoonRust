--- conflicted
+++ resolved
@@ -165,11 +165,7 @@
 
 1. **Match Expression for Enums**
 
-<<<<<<< HEAD
-Both `Expression` and `Statement` are enums with many variants. In other languages, it is easy to miss all possible cases. However, Rust's match expression came in handy because the compiler enforced it to cover all possible variants. Our team noticed that this led to far fewer logic errors than developing in other programming languages.
-=======
 Both `Expression` and `Statement` are enums with many variants. In other languages, it is easy to miss all possible cases. However, Rust's match expression came in handy because the compiler enforces covering all possible variants. We noticed that this led to far fewer logic errors compared to developing in other programming languages.
->>>>>>> f9de9dfa
 
 ```Rust
 pub fn eval<'a, 'b>(&'a self, env: &'b mut Env<'a>) -> Result<Vec<LuaValue<'a>>, ASTExecError> {
